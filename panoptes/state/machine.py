--- conflicted
+++ resolved
@@ -31,15 +31,6 @@
         if not hasattr(self, 'db') or self.db is None:
             self.db = PanMongo()
 
-<<<<<<< HEAD
-=======
-        try:
-            self.state_information = self.db.state
-        except AttributeError as err:
-            raise error.MongoCollectionNotFound(
-                msg="Can't connect to mongo instance for states information table. {}".format(err))
-
->>>>>>> 36206987
         self._state_table_name = state_machine_table.get('name', 'default')
 
         # Setup Transitions
